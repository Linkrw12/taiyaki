--- conflicted
+++ resolved
@@ -12,358 +12,7 @@
 from taiyaki import alphabet, signal_mapping
 
 _version = 8
-<<<<<<< HEAD
-
-class Read(dict):
-    """Class to represent the information about a read that is stored in
-    a per-read file. Includes lots of checking methods, and methods
-    to output chunk data.
-
-    Much of the code in this class definition is the checking functions, which
-    check that the data is consistent with the 'Chunkify version 7 discussion'
-    https://wiki/display/RES/Chunkify+version+7+discussion
-
-    range,offset and digitisation describe the mapping from Dacs to current in pA:
-
-    current = (dacs + offset ) * range / digitisation
-
-    scale_frompA and shift_frompA describe the mapping from current in pA to
-    standardised numbers for training:
-
-    standardised_current = ( current - shift ) / scale
-
-    Ref_to_signal[n] is the location in Dacs corresponding to base n in Reference.
-
-    """
-    # The data to be stored, with types
-    # In cases where int or float is specified, numpy types like np.int32 or np.float64 are allowed
-    # for the scalar.
-    # If the data type is a numpy one (e.g. np_int32) we interpret that as meaning an ndarray of that
-    # dtype.
-    # Also we use upper case for numpy arrays (or dataset in HDF5), lower case for scalar
-    # in these dictionaries, although that is just an aid to reading and not checked in the code
-    read_data = {
-        'shift_frompA': 'float',
-        'scale_frompA': 'float',
-        'range': 'float',
-        'offset': 'float',
-        'digitisation': 'float',
-        'Dacs': 'np_int16',
-        'Ref_to_signal': 'np_int32',
-        'Reference': 'np_int16'}
-
-    optional_read_data = {
-        'mapping_score': 'float',
-        'mapping_method': 'str',
-        'read_id': 'str'}
-
-    def __init__(self, d):
-        self.update(d)
-
-    @staticmethod
-    def _typecheck(name, x, target_type):
-        """Returns empty string or error string depending on whether type matches"""
-        if target_type == 'int':
-            # Allow any integer type including numpy integer types
-            # See
-            # https://stackoverflow.com/questions/37726830/how-to-determine-if-a-number-is-any-type-of-int-core-or-numpy-signed-or-not
-            if not np.issubdtype(type(x), np.integer):
-                return "Type of attribute " + name + " is " + str(type(x)) + ": should be an integer type.\n"
-        elif target_type == 'float':
-            # Allow any float type including numpy float types
-            if not np.issubdtype(type(x), np.floating):
-                return "Type of attribute " + name + " is " + str(type(x)) + ": should be a float type.\n"
-        elif target_type == 'bool':
-            # Allow any boolean type including numpy bool type
-            if not np.issubdtype(type(x), np.dtype(bool).type):
-                return "Type of attribute " + name + " is " + str(type(x)) + ": should be a float type.\n"
-        elif target_type == 'str':
-            if not isinstance(x, str):
-                return "Type of attribute " + name + " is " + str(type(x)) + ": should be a string.\n"
-        elif target_type.startswith('np'):
-            if type(x) != np.ndarray:
-                return "Type of attribute " + name + " is not np.ndarray\n"
-            target_dtype = target_type.split('_')[1]
-            if str(x.dtype) != target_dtype:
-                return "Data type of items in numpy array " + name + " is not " + target_dtype + "\n"
-        else:
-            if str(type(x)) != target_type:
-                return "Type of attribute " + name + " is " + str(type(x)) + ": should be" + target_type + ".\n"
-        return ""
-
-    def check(self):
-        """Return string "pass" if read info passes some integrity tests.
-        Return failure information as string otherwise."""
-        return_string = ""
-
-        for k, target_type in self.read_data.items():
-            try:
-                x = self[k]
-            except:
-                return_string += "Failed to find element " + k + "\n"
-                continue
-            return_string += self._typecheck(k, x, target_type)
-
-        try:
-            maplen = len(self['Ref_to_signal'])
-            reflen = len(self['Reference'])
-            if reflen + 1 != maplen:
-                return_string += "Length of Ref_to_signal (" + str(maplen) + \
-                    ") should be 1+ length of Reference (" + str(reflen) + ")\n"
-        except:
-            return_string += "Not able to check len(Ref_to_signal)=len(Reference)\n"
-
-        try:
-            r = self['Ref_to_signal']
-            s = self['Dacs']
-            mapmin, mapmax = np.min(r), np.max(r)
-            if mapmin < -1 or mapmax > len(s):  # -1 and len(s) are used as end markers
-                return_string += "Range of locations in mapping exceeds length of Dacs\n"
-        except:
-            return_string += "Not able to check range of Ref_to_signal values is inside the signal vector (Dacs)\n"
-
-        try:
-            r = self['Ref_to_signal']
-            if np.any(np.diff(r) < 0):
-                return_string += "Mapping does not increase monotonically\n"
-        except:
-            return_string += "Not able to check that mapping increases monotonically\n"
-
-        # Are there any items in the dictionary that should't be there?
-        alldatakeys = set(self.read_data).union(self.optional_read_data)
-        for k in self:
-            if not (k in alldatakeys):
-                return_string += "Data item " + k + " in read data shouldn't be there\n"
-
-        if len(return_string) == 0:
-            return "pass"
-        return return_string
-
-    def get_mapped_reference_region(self):
-        """Return tuple (start,end_exc) so that
-        read_dict['Reference'][start:end_exc] is the mapped region
-        of the reference"""
-        daclen = len(self['Dacs'])
-        r = self['Ref_to_signal']
-        # Locations in the ref that are mapped
-        # note daclen indicates a valid mapping end position
-        # while daclen + 1 indicates unmapped reference positions
-        valid_ref_locs = np.where((r >= 0) & (r <= daclen))[0]
-        if len(valid_ref_locs) == 0:
-            return 0, 0
-        return valid_ref_locs[0], valid_ref_locs[-1]
-
-    def get_mapped_dacs_region(self):
-        """Return tuple (start,end_exc) so that
-        read_dict['Dacs'][start:end_exc] is the mapped region
-        of the signal"""
-        r = self['Ref_to_signal']
-        daclen = len(self['Dacs'])
-        # Locations in the DACs that are mapped
-        # note daclen indicates a valid mapping end position
-        # while daclen + 1 indicates unmapped reference positions
-        valid_sig_locs = r[(r >= 0) & (r <= daclen)]
-        if len(valid_sig_locs) == 0:
-            return 0, 0
-        return valid_sig_locs[0], valid_sig_locs[-1]
-
-    def get_reference_locations(self, signal_location_vector):
-        """Return reference locations that go with given signal locations.
-        signal_location_vector should be a numpy integer vector of signal locations.
-        The return value is a numpy integer vector of reference locations.
-        (feeding in a tuple works too but the result is still a vector)
-
-        If signal locations outside of the mapped region are requested an
-        IndexError is raised.
-
-        If we have a numpy-style range in a tuple
-        t = (signal_start_inclusive, signal_end_exclusive)
-        then f(t) is
-        reference_start_inclusive, reference_end_exclusive
-        """
-
-        if isinstance(signal_location_vector, tuple):
-            signal_location_vector = np.array(signal_location_vector)
-
-        # searchsorted to the right and then left to avoid including slip bases
-        # at the edge of a region when they occur
-        result = np.array([
-            np.searchsorted(
-                self['Ref_to_signal'], signal_location_vector[0], 'right'),
-            np.searchsorted(
-                self['Ref_to_signal'], signal_location_vector[1], 'left')])
-
-        mapped_dacs_start, mapped_dacs_end = self.get_mapped_dacs_region()
-        if any(signal_location_vector < mapped_dacs_start):
-            raise IndexError('Signal location before mapped region requested.')
-        if any(signal_location_vector > mapped_dacs_end):
-            raise IndexError('Signal location after mapped region requested.')
-
-        return result
-
-
-    def get_dacs(self, region=None):
-        """Get vector of DAC levels
-        If region is not None, then treat region as a tuple:
-            region = (start_inclusive, end_exclusive)
-
-        :returns: current[start_inclusive:end_exclusive].
-        """
-        if region is None:
-            dacs = self['Dacs']
-        else:
-            a, b = region
-            dacs = self['Dacs'][a:b]
-        return dacs
-
-
-    def get_current(self, region=None, standardize=True):
-        """Get current vector and, optionally apply standardization factors.
-        If region is not None, then treat region as a tuple:
-            region = (start_inclusive, end_exclusive)
-
-        :returns: current[start_inclusive:end_exclusive].
-        """
-        dacs = self.get_dacs(region)
-
-        current = (dacs + self['offset']) * self['range'] / self['digitisation']
-        if standardize:
-            current = (current - self['shift_frompA']) / self['scale_frompA']
-        return current
-
-    def check_for_slip_at_refloc(self, refloc):
-        """Return True if there is a slip at reference location refloc.
-        This means that the signal location at refloc is the same as
-        the signal location that goes with either the previous base
-        or the next one."""
-        r = self['Ref_to_signal']
-        sigloc = r[refloc]
-        # print("reftosig[",refloc-1,"-",refloc+1,"]=",r[refloc-1:refloc+2])
-        if refloc < len(r) - 1:
-            if r[refloc + 1] == sigloc:
-                return True
-        if refloc > 1:
-            if r[refloc - 1] == sigloc:
-                return True
-        return False
-
-    def _get_chunk(self, dacs_region, ref_region, standardize=True, verbose=False):
-        """
-        Get a chunk, returning a dictionary with entries:
-
-           current, sequence, max_dwell, start_sample, read_id
-
-        where current is standardised (i.e. scaled so roughly mean=0 std=1) and
-        reference is a np array of ints.
-
-        The function will return a dict containing at least keys 'read_id' and
-        'rejected' (giving a reason for rejection) if either the reference region or the
-        signal region is empty or if a boundary of the proposed chunk is in a slip.
-
-        Note there is no checking in this function that the dacs_region and ref_region
-        are associated with one another. That must be done before calling this function.
-
-        If the optional data item read_id is not present in the read dictionary
-        then the 'read_id' item will be missing in the dictionary returned.
-
-        The mean dwell is len(reference_sequence) / len(standardised_current),
-        so can be calculated from the data returned by this function.
-        """
-        if ref_region[1] == ref_region[0]:
-            if verbose:
-                print("Rejecting read because of zero-length sequence chunk")
-            returndict = {'rejected': 'emptysequence'}
-        elif dacs_region[1] == dacs_region[0]:
-            if verbose:
-                print("Rejecting read because of zero-length signal chunk")
-            returndict = {'rejected': 'emptysignal'}
-        else:
-            current = self.get_current(dacs_region, standardize)
-            reference = self['Reference'][ref_region[0]:ref_region[1]]
-            dwells = np.diff(self['Ref_to_signal'][ref_region[0]:ref_region[1]])
-            # If the ref_region has length 1, then the diff has length zero and the
-            # line to get maxdwell fails. So we need to check length
-            if len(dwells) > 0:
-                maxdwell = np.max(dwells)
-            else:
-                maxdwell = 1
-            returndict = {'current': current,
-                          'sequence': reference,
-                          'max_dwell': maxdwell,
-                          'start_sample': dacs_region[0]}
-
-        if 'read_id' in self:
-            returndict['read_id'] = self['read_id']
-        return returndict
-
-    def get_chunk_with_sample_length(self, chunk_len, start_sample=None, standardize=True, verbose=False):
-        """
-        Get a chunk, with chunk_len samples, returning a dictionary as in the docstring for get_chunk()
-
-        If start_sample is None, then choose the start point randomly over the possible start points
-        that lead to a chunk of the right size.
-        If start_sample is specified as an int, then use a start  point start_sample samples into
-        the mapped region.
-
-        The chunk should have length chunk_len samples, with the number of bases determined by the mapping.
-        """
-        mapped_dacs_region = self.get_mapped_dacs_region()
-        spare_length = mapped_dacs_region[1] - mapped_dacs_region[0] - chunk_len
-        if spare_length <= 0:
-            if verbose:
-                print("Rejecting read because spare_length=", spare_length,
-                      ". mapped_dacs_region = ", mapped_dacs_region)
-            return {'rejected':'tooshort','read_id':self.get('read_id')}
-
-        if start_sample is None:
-            dacstart = np.random.randint(spare_length) + mapped_dacs_region[0]
-        else:
-            if start_sample >= spare_length:
-                if verbose:
-                    print("Rejecting read because start_sample >= spare_length=", spare_length)
-                return {'rejected':'tooshort','read_id':self.get('read_id')}
-            dacstart = start_sample + mapped_dacs_region[0]
-
-        dacs_region = dacstart, chunk_len + dacstart
-        try:
-            ref_region = self.get_reference_locations(dacs_region)
-        except IndexError:
-            # this should never happen, but we don't want to halt training if
-            # this is an outlier bug
-            return {'rejected':'nullmapping', 'read_id':self.get('read_id')}
-        return self._get_chunk(dacs_region, ref_region, standardize, verbose)
-
-    def get_chunk_with_sequence_length(self, chunk_bases, start_base=None, standardize=True):
-        """Get a chunk containing a sequence of length chunk_bases,
-        returning a dictionary as in the docstring for get_chunk()
-
-        If start_base is None, then choose the start point randomly over the possible start points
-        that lead to a chunk of the right size.
-        If start_base is specified as an int, then use a start point start_base bases into
-        the mapped region.
-
-        The chunk should have length chunk_bases bases, with the number of samples determined by the mapping.
-        """
-        mapped_reference_region = self.get_mapped_reference_region()
-        spare_length = (mapped_reference_region[1] - mapped_reference_region[0]) - chunk_bases
-        if spare_length <= 0: #<= rather than < because we want to be able to look up the end in the mapping
-            return {'rejected':'tooshort','read_id':self.get('read_id')}
-        if start_base is None:
-            refstart = np.random.randint(spare_length) + mapped_reference_region[0]
-        else:
-            if start_base >= spare_length:
-                return {'rejected':'tooshort','read_id':self.get('read_id')}
-            refstart = start_base + mapped_reference_region[0]
-        refend_exc = refstart + chunk_bases
-        dacstart = self['Ref_to_signal'][refstart]
-        dacsend_exc = self['Ref_to_signal'][refend_exc]
-        #print("get_chunk_with_sequence_length(): ref region",refstart,refend_exc)
-        #print("                                  sig region",dacstart,dacsend_exc)
-
-        return self._get_chunk((dacstart, dacsend_exc), (refstart, refend_exc), standardize=standardize)
-=======
 READS_ROOT_TEXT = 'Reads'
->>>>>>> a1ca0adf
 
 
 class AbstractMappedSignalReader(ABC):
